--- conflicted
+++ resolved
@@ -52,19 +52,11 @@
 
 twitch_miner.mine(
     [
-<<<<<<< HEAD
         Streamer("streamer-username01", settings=StreamerSettings(make_predictions=True  , follow_raid=False , claim_drops=True  , watch_streak=True , bet=BetSettings(strategy=Strategy.SMART      , percentage=5 , percentage_gap=20 , max_points=234   , filter_condition=FilterCondition(key=OutcomeKeys.TOTAL_USERS,      condition=Condition.LTE, value=800, decision=False) ) )),
         Streamer("streamer-username02", settings=StreamerSettings(make_predictions=False , follow_raid=True  , claim_drops=False ,                     bet=BetSettings(strategy=Strategy.PERCENTAGE , percentage=5 , percentage_gap=20 , max_points=1234  , filter_condition=FilterCondition(key=OutcomeKeys.TOTAL_POINTS,     condition=Condition.GTE, value=250, decision=False) ) )),
         Streamer("streamer-username03", settings=StreamerSettings(make_predictions=True  , follow_raid=False ,                     watch_streak=True , bet=BetSettings(strategy=Strategy.SMART      , percentage=5 , percentage_gap=30 , max_points=50000 , filter_condition=FilterCondition(key=OutcomeKeys.ODDS,             condition=Condition.LT, value=300, decision=True)   ) )),
         Streamer("streamer-username04", settings=StreamerSettings(make_predictions=False , follow_raid=True  ,                     watch_streak=True                                                                                                                                                                                                                                 )),
-        Streamer("streamer-username05", settings=StreamerSettings(make_predictions=True  , follow_raid=True  , claim_drops=True ,  watch_streak=True , bet=BetSettings(strategy=Strategy.ODDS       , percentage=7 , percentage_gap=20 , max_points=90    , filter_condition=FilterCondition(key=OutcomeKeys.PERCENTAGE_USERS, condition=Condition.GTE, value=300, decision=True)  ) )),
-=======
-        Streamer("streamer-username01", settings=StreamerSettings(make_predictions=True  , follow_raid=False , claim_drops=True  , watch_streak=True , bet=BetSettings(strategy=Strategy.SMART      , percentage=5 , percentage_gap=20 , max_points=234   ) )),
-        Streamer("streamer-username02", settings=StreamerSettings(make_predictions=False , follow_raid=True  , claim_drops=False ,                     bet=BetSettings(strategy=Strategy.PERCENTAGE , percentage=5 , percentage_gap=20 , max_points=1234  ) )),
-        Streamer("streamer-username03", settings=StreamerSettings(make_predictions=True  , follow_raid=False ,                     watch_streak=True , bet=BetSettings(strategy=Strategy.SMART      , percentage=5 , percentage_gap=30 , max_points=50000 ) )),
-        Streamer("streamer-username04", settings=StreamerSettings(make_predictions=False , follow_raid=True  ,                     watch_streak=True                                                                                                        )),
-        Streamer("streamer-username05", settings=StreamerSettings(make_predictions=True  , follow_raid=True  , claim_drops=True ,  watch_streak=True , bet=BetSettings(strategy=Strategy.HIGH_ODDS  , percentage=7 , percentage_gap=20 , max_points=90    ) )),
->>>>>>> a20568c9
+        Streamer("streamer-username05", settings=StreamerSettings(make_predictions=True  , follow_raid=True  , claim_drops=True ,  watch_streak=True , bet=BetSettings(strategy=Strategy.HIGH_ODDS  , percentage=7 , percentage_gap=20 , max_points=90    , filter_condition=FilterCondition(key=OutcomeKeys.PERCENTAGE_USERS, condition=Condition.GTE, value=300, decision=True)  ) )),
         Streamer("streamer-username06"),
         Streamer("streamer-username07"),
         Streamer("streamer-username08"),
